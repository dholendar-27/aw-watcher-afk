#
# Based on: https://github.com/ogrisel/python-appveyor-demo/blob/master/appveyor.yml
#

environment:
  global:
    # SDK v7.0 MSVC Express 2008's SetEnv.cmd script will fail if the
    # /E:ON and /V:ON options are not enabled in the batch script intepreter
    # See: http://stackoverflow.com/a/13751649/163740
    CMD_IN_ENV: "cmd /E:ON /V:ON /C .\\scripts\\ci\\run_with_env.cmd"

  matrix:
    # Pre-installed Python versions, which Appveyor may upgrade to
    # a later point release.
    # See: http://www.appveyor.com/docs/installed-software#python

    - PYTHON: "C:\\Python35"
      PYTHON_VERSION: "3.5.x" # currently 3.5.2
      PYTHON_ARCH: "32"

   #- PYTHON: "C:\\Python35-x64"
   #  PYTHON_VERSION: "3.5.x" # currently 3.5.2
   #  PYTHON_ARCH: "64"

install:
  # Clone submodules
  - "git submodule update --init --recursive"

  # If there is a newer build queued for the same PR, cancel this one.
  # The AppVeyor 'rollout builds' option is supposed to serve the same
  # purpose but it is problematic because it tends to cancel builds pushed
  # directly to master instead of just PR builds (or the converse).
  # credits: JuliaLang developers.
  - ps: if ($env:APPVEYOR_PULL_REQUEST_NUMBER -and $env:APPVEYOR_BUILD_NUMBER -ne ((Invoke-RestMethod `
        https://ci.appveyor.com/api/projects/$env:APPVEYOR_ACCOUNT_NAME/$env:APPVEYOR_PROJECT_SLUG/history?recordsNumber=50).builds | `
        Where-Object pullRequestId -eq $env:APPVEYOR_PULL_REQUEST_NUMBER)[0].buildNumber) { `
          throw "There are newer queued builds for this pull request, failing early." }
  - ECHO "Filesystem root:"
  - ps: "ls \"C:/\""

  - ECHO "Installed SDKs:"
  - ps: "ls \"C:/Program Files/Microsoft SDKs/Windows\""

  # Install Python (from the official .msi of http://python.org) and pip when
  # not already installed.
  - ps: if (-not(Test-Path($env:PYTHON))) { & scripts\ci\install_python.ps1 }

  # Required in order to get `make` to work
  - "copy C:\\MinGW\\bin\\mingw32-make.exe C:\\MinGW\\bin\\make.exe"

  # Use MinGW
  - "SET PATH=C:\\MinGW\\bin;%PATH%"

  # Use cygwin stuff for make, bash, etc.
  # NOTE: Don't, better to use MinGW tooling
  #- "SET PATH=C:\\cygwin\\bin;%PATH%"

  # Prepend newly installed Python to the PATH of this build (this cannot be
  # done from inside the powershell script as it would require to restart
  # the parent CMD process).
  # pyrcc5.exe can be found here:
  #   C:\Users\erb\AppData\Roaming\Python\Python35\Scripts\pyrcc5.exe
  - "SET PATH=%PYTHON%;%PATH%"
  - "SET PATH=%PYTHON%\\Scripts;%PATH%"

  # Create bin overrides dir and add it to path
  - ps: "mkdir C:/bin-override/"
  - "SET PATH=C:\\bin-override\\;%PATH%"

  # FIXME: Created due to issue #51 (mypy issues on Appveyor)
  - "copy .\\scripts\\nop.sh C:\\bin-override\\mypy"

  # For debugging: Echo the path variable, one path per line
  - ps: "$env:path.split(\";\")"
  - ECHO "%PYTHON%"

  # Check that we have the expected version and architecture for Python
  - "%CMD_IN_ENV% python --version"
  - "%CMD_IN_ENV% python -c \"import struct; print(struct.calcsize('P') * 8)\""

  # Add the python3 executable
  - "copy %PYTHON%\\python.exe %PYTHON%\\python3.exe"
  - "%CMD_IN_ENV% python3 --version"

  # Install node and npm
  - ps: "./scripts/ci/install_node.ps1"
  - "SET PATH=C:\\Program Files\\nodejs;%PATH%"

  # Upgrade to the latest version of pip to avoid it displaying warnings
  # about it being out of date.
  - "%CMD_IN_ENV% pip install --disable-pip-version-check --user --upgrade pip"

  # FIXME: Testing a workaround to bug #52
  - "%CMD_IN_ENV% pip install requests==2.14.1"

  # Testing dependencies
<<<<<<< HEAD
  - "%CMD_IN_ENV% pip install --upgrade pytest pytest-cov mypy==0.510 psutil"
=======
  - "%CMD_IN_ENV% pip install --upgrade -r scripts\\dev-requirements.txt"
>>>>>>> 86026d1e

  # Build dependencies
  # Don't install as user, since that puts the pyrcc5 script in a user-specific place
  - "%CMD_IN_ENV% pip install --upgrade pyqt5"
  - "%CMD_IN_ENV% powershell scripts\\ci\\install_pyhook.ps1"

  # Packaging dependencies
  - "%CMD_IN_ENV% pip install --upgrade pyinstaller"

  # Install the build dependencies of the project. If some dependencies contain
  # compiled extensions and are not provided as pre-built wheel packages,
  # pip will build them from source using the MSVC compiler matching the
  # target Python version and architecture
  # - "%CMD_IN_ENV% pip install -r dev-requirements.txt"

  # Lets start with seeing if aw-server will build
  # TODO: Install stuff here
  #- "cd aw-server"
  #- "%CMD_IN_ENV% python setup.py install"

build_script:
  # Build the compiled extension
  - "%CMD_IN_ENV% make build"
  - "%CMD_IN_ENV% make install"
  #- "%CMD_IN_ENV% python setup.py build"

test_script:
  # Run the project tests
  - "%CMD_IN_ENV% make test"
  - "%CMD_IN_ENV% make test-integration"

after_test:
  # If tests are successful, create binary packages for the project.
  #- "%CMD_IN_ENV% python setup.py bdist_wheel"
  #- "%CMD_IN_ENV% python setup.py bdist_wininst"
  #- "%CMD_IN_ENV% python setup.py bdist_msi"
  #- ps: "ls dist"
  - "%CMD_IN_ENV% make package"

artifacts:
  # Archive the generated packages in the ci.appveyor.com build report.
  - path: dist\*.zip
  #- name:

deploy:
  # release: myproduct-v$(appveyor_build_version)  # optional
  description: ''  # required to be non-null by the GitHub releases API
  provider: GitHub
  auth_token:
    secure: fI8Ar/HiYNXcmeXQct/yzkKeEF4MHdYgP5/XL7uHKNs4lhPyUmT6GSltcLwkqk45
  artifact: /.*\.zip/
  draft: true
  prerelease: true
  on:
    appveyor_repo_tag: true        # deploy on tag push only
    # branch: master                 # release from master branch only

#on_success:
#  - TODO: upload the content of dist/*.whl to a public wheelhouse<|MERGE_RESOLUTION|>--- conflicted
+++ resolved
@@ -94,11 +94,7 @@
   - "%CMD_IN_ENV% pip install requests==2.14.1"
 
   # Testing dependencies
-<<<<<<< HEAD
-  - "%CMD_IN_ENV% pip install --upgrade pytest pytest-cov mypy==0.510 psutil"
-=======
   - "%CMD_IN_ENV% pip install --upgrade -r scripts\\dev-requirements.txt"
->>>>>>> 86026d1e
 
   # Build dependencies
   # Don't install as user, since that puts the pyrcc5 script in a user-specific place
